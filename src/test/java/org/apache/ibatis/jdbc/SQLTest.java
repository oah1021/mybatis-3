--- conflicted
+++ resolved
@@ -348,7 +348,6 @@
   }
 
   @Test
-<<<<<<< HEAD
   void selectUsingFetchFirstRowsOnlyVariableName() {
     final String sql = new SQL() {{
       SELECT("*").FROM("test").ORDER_BY("id").FETCH_FIRST_ROWS_ONLY("#{fetchFirstRows}");
@@ -375,7 +374,7 @@
     assertEquals("SELECT *\nFROM test\nORDER BY id OFFSET 100 ROWS FETCH FIRST 20 ROWS ONLY", sql);
   }
 
-=======
+  @Test
   void supportBatchInsert(){
     final String sql =  new SQL(){{
       INSERT_INTO("table1 a");
@@ -433,5 +432,4 @@
 
     assertThat(sql).isEqualToIgnoringWhitespace("INSERT INTO PERSON (ID, FIRST_NAME, LAST_NAME) VALUES (#{id}, #{firstName}, #{lastName})");
   }
->>>>>>> 905133e2
 }