/*
 *    Copyright 2009-2024 the original author or authors.
 *
 *    Licensed under the Apache License, Version 2.0 (the "License");
 *    you may not use this file except in compliance with the License.
 *    You may obtain a copy of the License at
 *
 *       https://www.apache.org/licenses/LICENSE-2.0
 *
 *    Unless required by applicable law or agreed to in writing, software
 *    distributed under the License is distributed on an "AS IS" BASIS,
 *    WITHOUT WARRANTIES OR CONDITIONS OF ANY KIND, either express or implied.
 *    See the License for the specific language governing permissions and
 *    limitations under the License.
 */
package org.apache.ibatis.mapping;

import java.util.ArrayList;
import java.util.Collections;
import java.util.List;
import java.util.Set;

import org.apache.ibatis.session.Configuration;
import org.apache.ibatis.type.JdbcType;
import org.apache.ibatis.type.TypeHandler;
import org.apache.ibatis.type.TypeHandlerRegistry;

/**
 * @author Clinton Begin
 */
public class ResultMapping {

  private Configuration configuration;
  private String property;
  private String column;
  private Class<?> javaType;
  private JdbcType jdbcType;
  private TypeHandler<?> typeHandler;
  private String nestedResultMapId;
  private String nestedQueryId;
  private Set<String> notNullColumns;
  private String columnPrefix;
  private List<ResultFlag> flags;
  private List<ResultMapping> composites;
  private String resultSet;
  private String foreignColumn;
  private boolean lazy;

  ResultMapping() {
  }

  public static class Builder {
    private final ResultMapping resultMapping = new ResultMapping();

    public Builder(Configuration configuration, String property, String column, TypeHandler<?> typeHandler) {
      this(configuration, property);
      resultMapping.column = column;
      resultMapping.typeHandler = typeHandler;
    }

    public Builder(Configuration configuration, String property, String column, Class<?> javaType) {
      this(configuration, property);
      resultMapping.column = column;
      resultMapping.javaType = javaType;
    }

    public Builder(Configuration configuration, String property) {
      resultMapping.configuration = configuration;
      resultMapping.property = property;
      resultMapping.flags = new ArrayList<>();
      resultMapping.composites = new ArrayList<>();
      resultMapping.lazy = configuration.isLazyLoadingEnabled();
    }

    public Builder javaType(Class<?> javaType) {
      resultMapping.javaType = javaType;
      return this;
    }

    public Builder jdbcType(JdbcType jdbcType) {
      resultMapping.jdbcType = jdbcType;
      return this;
    }

    public Builder nestedResultMapId(String nestedResultMapId) {
      resultMapping.nestedResultMapId = nestedResultMapId;
      return this;
    }

    public Builder nestedQueryId(String nestedQueryId) {
      resultMapping.nestedQueryId = nestedQueryId;
      return this;
    }

    public Builder resultSet(String resultSet) {
      resultMapping.resultSet = resultSet;
      return this;
    }

    public Builder foreignColumn(String foreignColumn) {
      resultMapping.foreignColumn = foreignColumn;
      return this;
    }

    public Builder notNullColumns(Set<String> notNullColumns) {
      resultMapping.notNullColumns = notNullColumns;
      return this;
    }

    public Builder columnPrefix(String columnPrefix) {
      resultMapping.columnPrefix = columnPrefix;
      return this;
    }

    public Builder flags(List<ResultFlag> flags) {
      resultMapping.flags = flags;
      return this;
    }

    public Builder typeHandler(TypeHandler<?> typeHandler) {
      resultMapping.typeHandler = typeHandler;
      return this;
    }

    public Builder composites(List<ResultMapping> composites) {
      resultMapping.composites = composites;
      return this;
    }

    public Builder lazy(boolean lazy) {
      resultMapping.lazy = lazy;
      return this;
    }

    public ResultMapping build() {
      // lock down collections
      resultMapping.flags = Collections.unmodifiableList(resultMapping.flags);
      resultMapping.composites = Collections.unmodifiableList(resultMapping.composites);
      validate();
      return resultMapping;
    }

    private void validate() {
      // Issue #697: cannot define both nestedQueryId and nestedResultMapId
      if (resultMapping.nestedQueryId != null && resultMapping.nestedResultMapId != null) {
        throw new IllegalStateException(
            "Cannot define both nestedQueryId and nestedResultMapId in property " + resultMapping.property);
      }
      // Issue #5: there should be no mappings without typehandler
<<<<<<< HEAD
      if (resultMapping.nestedQueryId == null && resultMapping.nestedResultMapId == null && resultMapping.typeHandler == null) {
        // throw new IllegalStateException("No typehandler found for property " + resultMapping.property);
=======
      if (resultMapping.nestedQueryId == null && resultMapping.nestedResultMapId == null
          && resultMapping.typeHandler == null) {
        throw new IllegalStateException("No typehandler found for property " + resultMapping.property);
>>>>>>> 8ac3920a
      }
      // Issue #4 and GH #39: column is optional only in nested resultmaps but not in the rest
      if (resultMapping.nestedResultMapId == null && resultMapping.column == null
          && resultMapping.composites.isEmpty()) {
        throw new IllegalStateException("Mapping is missing column attribute for property " + resultMapping.property);
      }
      if (resultMapping.getResultSet() != null) {
        int numColumns = 0;
        if (resultMapping.column != null) {
          numColumns = resultMapping.column.split(",").length;
        }
        int numForeignColumns = 0;
        if (resultMapping.foreignColumn != null) {
          numForeignColumns = resultMapping.foreignColumn.split(",").length;
        }
        if (numColumns != numForeignColumns) {
          throw new IllegalStateException(
              "There should be the same number of columns and foreignColumns in property " + resultMapping.property);
        }
      }
    }

    public Builder column(String column) {
      resultMapping.column = column;
      return this;
    }
  }

  public String getProperty() {
    return property;
  }

  public String getColumn() {
    return column;
  }

  public Class<?> getJavaType() {
    return javaType;
  }

  public JdbcType getJdbcType() {
    return jdbcType;
  }

  public TypeHandler<?> getTypeHandler() {
    return typeHandler;
  }

  public String getNestedResultMapId() {
    return nestedResultMapId;
  }

  public String getNestedQueryId() {
    return nestedQueryId;
  }

  public Set<String> getNotNullColumns() {
    return notNullColumns;
  }

  public String getColumnPrefix() {
    return columnPrefix;
  }

  public List<ResultFlag> getFlags() {
    return flags;
  }

  public List<ResultMapping> getComposites() {
    return composites;
  }

  public boolean isCompositeResult() {
    return this.composites != null && !this.composites.isEmpty();
  }

  public String getResultSet() {
    return this.resultSet;
  }

  public String getForeignColumn() {
    return foreignColumn;
  }

  public void setForeignColumn(String foreignColumn) {
    this.foreignColumn = foreignColumn;
  }

  public boolean isLazy() {
    return lazy;
  }

  public void setLazy(boolean lazy) {
    this.lazy = lazy;
  }

  public boolean isSimple() {
    return this.nestedResultMapId == null && this.nestedQueryId == null && this.resultSet == null;
  }

  @Override
  public boolean equals(Object o) {
    if (this == o) {
      return true;
    }
    if (o == null || getClass() != o.getClass()) {
      return false;
    }

    ResultMapping that = (ResultMapping) o;

    return property != null && property.equals(that.property);
  }

  @Override
  public int hashCode() {
    if (property != null) {
      return property.hashCode();
    }
    if (column != null) {
      return column.hashCode();
    } else {
      return 0;
    }
  }

  @Override
  public String toString() {
    final StringBuilder sb = new StringBuilder("ResultMapping{");
    // sb.append("configuration=").append(configuration); // configuration doesn't have a useful .toString()
    sb.append("property='").append(property).append('\'');
    sb.append(", column='").append(column).append('\'');
    sb.append(", javaType=").append(javaType);
    sb.append(", jdbcType=").append(jdbcType);
    // sb.append(", typeHandler=").append(typeHandler); // typeHandler also doesn't have a useful .toString()
    sb.append(", nestedResultMapId='").append(nestedResultMapId).append('\'');
    sb.append(", nestedQueryId='").append(nestedQueryId).append('\'');
    sb.append(", notNullColumns=").append(notNullColumns);
    sb.append(", columnPrefix='").append(columnPrefix).append('\'');
    sb.append(", flags=").append(flags);
    sb.append(", composites=").append(composites);
    sb.append(", resultSet='").append(resultSet).append('\'');
    sb.append(", foreignColumn='").append(foreignColumn).append('\'');
    sb.append(", lazy=").append(lazy);
    sb.append('}');
    return sb.toString();
  }

}<|MERGE_RESOLUTION|>--- conflicted
+++ resolved
@@ -1,5 +1,5 @@
 /*
- *    Copyright 2009-2024 the original author or authors.
+ *    Copyright 2009-2025 the original author or authors.
  *
  *    Licensed under the Apache License, Version 2.0 (the "License");
  *    you may not use this file except in compliance with the License.
@@ -23,7 +23,6 @@
 import org.apache.ibatis.session.Configuration;
 import org.apache.ibatis.type.JdbcType;
 import org.apache.ibatis.type.TypeHandler;
-import org.apache.ibatis.type.TypeHandlerRegistry;
 
 /**
  * @author Clinton Begin
@@ -147,14 +146,9 @@
             "Cannot define both nestedQueryId and nestedResultMapId in property " + resultMapping.property);
       }
       // Issue #5: there should be no mappings without typehandler
-<<<<<<< HEAD
-      if (resultMapping.nestedQueryId == null && resultMapping.nestedResultMapId == null && resultMapping.typeHandler == null) {
-        // throw new IllegalStateException("No typehandler found for property " + resultMapping.property);
-=======
       if (resultMapping.nestedQueryId == null && resultMapping.nestedResultMapId == null
           && resultMapping.typeHandler == null) {
-        throw new IllegalStateException("No typehandler found for property " + resultMapping.property);
->>>>>>> 8ac3920a
+        // throw new IllegalStateException("No typehandler found for property " + resultMapping.property);
       }
       // Issue #4 and GH #39: column is optional only in nested resultmaps but not in the rest
       if (resultMapping.nestedResultMapId == null && resultMapping.column == null
